--- conflicted
+++ resolved
@@ -81,14 +81,9 @@
 
   lazy val baseSettings = Project.defaultSettings ++ Seq(
     organization := "com.novus",
-<<<<<<< HEAD
-    version := "0.9.7-FINAL",
+    version := "0.9.8-SNAPSHOT",
     scalaVersion := "2.9.2",
     crossScalaVersions := Seq("2.9.2", "2.9.3"),
-=======
-    version := "0.9.8-SNAPSHOT",
-    scalaVersion := "2.10.3",
->>>>>>> 3138e816
     initialCommands := "import com.novus.jdbc._",
     scalacOptions := Seq("-deprecation", "-unchecked"),
     resolvers ++= Seq(
